--- conflicted
+++ resolved
@@ -95,14 +95,10 @@
 !ifdef INSTALL64
 	${if} ${RunningX64}
 	${Else}
-<<<<<<< HEAD
-		MessageBox MB_OK|MB_ICONSTOP "This version of OBS Studio with Pixel Match Switcher is not compatible with your system.  Please use the 32bit (x86) installer."
-=======
 		IfSilent +1 +3
 			SetErrorLevel 3
 			Quit
-		MessageBox MB_OK|MB_ICONSTOP "This version of OBS Studio is not compatible with your system.  Please use the 32bit (x86) installer."
->>>>>>> 2fa403cd
+		MessageBox MB_OK|MB_ICONSTOP "This version of OBS Studio with Pixel Match Switcher is not compatible with your system.  Please use the 32bit (x86) installer."
 	${EndIf}
 	; Abort on XP or lower
 !endif
