/******************************************************************************
    Copyright (C) 2013 by Hugh Bailey <obs.jim@gmail.com>

    This program is free software: you can redistribute it and/or modify
    it under the terms of the GNU General Public License as published by
    the Free Software Foundation, either version 2 of the License, or
    (at your option) any later version.

    This program is distributed in the hope that it will be useful,
    but WITHOUT ANY WARRANTY; without even the implied warranty of
    MERCHANTABILITY or FITNESS FOR A PARTICULAR PURPOSE.  See the
    GNU General Public License for more details.

    You should have received a copy of the GNU General Public License
    along with this program.  If not, see <http://www.gnu.org/licenses/>.
******************************************************************************/

#include "d3d11-subsystem.hpp"
#include "d3d11-shaderprocessor.hpp"

#include <sstream>
using namespace std;

static const char *semanticInputNames[] = {"POSITION", "NORMAL",   "COLOR",
					   "TANGENT",  "TEXCOORD", "VERTEXID"};
static const char *semanticOutputNames[] = {
	"SV_Position", "NORMAL", "COLOR", "TANGENT", "TEXCOORD", "VERTEXID"};

static const char *ConvertSemanticName(const char *name)
{
	const size_t num = sizeof(semanticInputNames) / sizeof(const char *);
	for (size_t i = 0; i < num; i++) {
		if (strcmp(name, semanticInputNames[i]) == 0)
			return semanticOutputNames[i];
	}

	throw "Unknown Semantic Name";
}

static void GetSemanticInfo(shader_var *var, const char *&name, uint32_t &index)
{
	const char *mapping = var->mapping;
	const char *indexStr = mapping;

	while (*indexStr && !isdigit(*indexStr))
		indexStr++;
	index = (*indexStr) ? strtol(indexStr, NULL, 10) : 0;

	string nameStr;
	nameStr.assign(mapping, indexStr - mapping);
	name = ConvertSemanticName(nameStr.c_str());
}

static void AddInputLayoutVar(shader_var *var,
			      vector<D3D11_INPUT_ELEMENT_DESC> &layout)
{
	D3D11_INPUT_ELEMENT_DESC ied;
	const char *semanticName;
	uint32_t semanticIndex;

	GetSemanticInfo(var, semanticName, semanticIndex);

	memset(&ied, 0, sizeof(ied));
	ied.SemanticName = semanticName;
	ied.SemanticIndex = semanticIndex;
	ied.InputSlotClass = D3D11_INPUT_PER_VERTEX_DATA;

	if (strcmp(var->mapping, "COLOR") == 0) {
		ied.Format = DXGI_FORMAT_R8G8B8A8_UNORM;

	} else if (strcmp(var->mapping, "POSITION") == 0 ||
		   strcmp(var->mapping, "NORMAL") == 0 ||
		   strcmp(var->mapping, "TANGENT") == 0) {
		ied.Format = DXGI_FORMAT_R32G32B32A32_FLOAT;

	} else if (astrcmp_n(var->mapping, "TEXCOORD", 8) == 0) {
		/* type is always a 'float' type */
		switch (var->type[5]) {
		case 0:
			ied.Format = DXGI_FORMAT_R32_FLOAT;
			break;
		case '2':
			ied.Format = DXGI_FORMAT_R32G32_FLOAT;
			break;
		case '3':
		case '4':
			ied.Format = DXGI_FORMAT_R32G32B32A32_FLOAT;
			break;
		}
	}

	layout.push_back(ied);
}

static inline bool SetSlot(vector<D3D11_INPUT_ELEMENT_DESC> &layout,
			   const char *name, uint32_t index, uint32_t &slotIdx)
{
	for (size_t i = 0; i < layout.size(); i++) {
		D3D11_INPUT_ELEMENT_DESC &input = layout[i];
		if (input.SemanticIndex == index &&
		    strcmpi(input.SemanticName, name) == 0) {
			layout[i].InputSlot = slotIdx++;
			return true;
		}
	}

	return false;
}

static void BuildInputLayoutFromVars(shader_parser *parser, darray *vars,
				     vector<D3D11_INPUT_ELEMENT_DESC> &layout)
{
	shader_var *array = (shader_var *)vars->array;

	for (size_t i = 0; i < vars->num; i++) {
		shader_var *var = array + i;

		if (var->mapping) {
			if (strcmp(var->mapping, "VERTEXID") != 0)
				AddInputLayoutVar(var, layout);
		} else {
			shader_struct *st =
				shader_parser_getstruct(parser, var->type);
			if (st)
				BuildInputLayoutFromVars(parser, &st->vars.da,
							 layout);
		}
	}

	/*
	 * Sets the input slot value for each semantic, however we do it in
	 * a specific order so that it will always match the vertex buffer's
	 * sub-buffer order (points-> normals-> colors-> tangents-> uvcoords)
	 */
	uint32_t slot = 0;
	SetSlot(layout, "SV_Position", 0, slot);
	SetSlot(layout, "NORMAL", 0, slot);
	SetSlot(layout, "COLOR", 0, slot);
	SetSlot(layout, "TANGENT", 0, slot);

	uint32_t index = 0;
	while (SetSlot(layout, "TEXCOORD", index++, slot))
		;
}

void ShaderProcessor::BuildInputLayout(vector<D3D11_INPUT_ELEMENT_DESC> &layout)
{
	shader_func *func = shader_parser_getfunc(&parser, "main");
	if (!func)
		throw "Failed to find 'main' shader function";

	BuildInputLayoutFromVars(&parser, &func->params.da, layout);
}

gs_shader_param::gs_shader_param(shader_var &var, uint32_t &texCounter)
	: name(var.name),
	  type(get_shader_param_type(var.type)),
	  textureID(texCounter),
	  atomicCounterIndex(var.atomic_counter_index),
	  isResult(var.is_result),
	  arrayCount(var.array_count),
	  changed(false)
{
	defaultValue.resize(var.default_val.num);
	memcpy(defaultValue.data(), var.default_val.array, var.default_val.num);

	if (type == GS_SHADER_PARAM_TEXTURE)
		texCounter++;
	else
		textureID = 0;
}

gs_shader_result::gs_shader_result(shader_var &var)
	: name(var.name), param(nullptr)
{
}

static inline void AddParam(shader_var &var, vector<gs_shader_param> &params,
			    uint32_t &texCounter)
{
	if (var.var_type != SHADER_VAR_UNIFORM ||
	    strcmp(var.type, "sampler") == 0)
		return;

	params.push_back(gs_shader_param(var, texCounter));
}

static inline void AddResult(shader_var var, vector<gs_shader_result> &results)
{
	results.push_back(gs_shader_result(var));
}

void ShaderProcessor::BuildParams(vector<gs_shader_param> &params,
				  vector<gs_shader_result> &results)
{
	uint32_t texCounter = 0;

	for (size_t i = 0; i < parser.params.num; i++) {
		shader_var &var = parser.params.array[i];
		AddParam(var, params, texCounter);
		if (var.is_result) {
			AddResult(var, results);
		}
	}
}

static inline void AddSampler(gs_device_t *device, shader_sampler &sampler,
			      vector<unique_ptr<ShaderSampler>> &samplers)
{
	gs_sampler_info si;
	shader_sampler_convert(&sampler, &si);
	samplers.emplace_back(new ShaderSampler(sampler.name, device, &si));
}

void ShaderProcessor::BuildSamplers(vector<unique_ptr<ShaderSampler>> &samplers)
{
	for (size_t i = 0; i < parser.samplers.num; i++)
		AddSampler(device, parser.samplers.array[i], samplers);
}

void ShaderProcessor::BuildString(string &outputString)
{
	stringstream tempOutput, finalOutput;

	cf_token *token = cf_preprocessor_get_tokens(&parser.cfp.pp);
	while (token->type != CFTOKEN_NONE) {
		/* cheaply just replace specific tokens */
		if (strref_cmp(&token->str, "POSITION") == 0)
			tempOutput << "SV_Position";
		else if (strref_cmp(&token->str, "TARGET") == 0)
			tempOutput << "SV_Target";
		else if (strref_cmp(&token->str, "texture2d") == 0)
			tempOutput << "Texture2D";
		else if (strref_cmp(&token->str, "texture3d") == 0)
			tempOutput << "Texture3D";
		else if (strref_cmp(&token->str, "texture_cube") == 0)
			tempOutput << "TextureCube";
		else if (strref_cmp(&token->str, "texture_rect") == 0)
			throw "texture_rect is not supported in D3D";
		else if (strref_cmp(&token->str, "sampler_state") == 0)
			tempOutput << "SamplerState";
		else if (strref_cmp(&token->str, "VERTEXID") == 0)
			tempOutput << "SV_VertexID";
		else if (strref_cmp(&token->str, "atomicCounterIncrement") == 0)
			ReplaceAtomicIncrement(token, tempOutput);
		else if (!PeekAndSkipAtomicUint(token))
			tempOutput.write(token->str.array, token->str.len);
		token++;
	}

	finalOutput << "static const bool obs_glsl_compile = false;\n\n";
	if (parser.atomic_counter_next_index > 0)
		finalOutput
			<< "RWStructuredBuffer<uint> __uavBuffer : register(u1);\n\n";
	finalOutput << tempOutput.str();

	outputString = finalOutput.str();
}

<<<<<<< HEAD
bool ShaderProcessor::SeekUntil(cf_token *&token, const char *str)
=======
static bool SeekUntil(cf_token *&token, const char *str)
>>>>>>> d139c51e
{
	while (token->type != CFTOKEN_NONE) {
		if (strref_cmp(&token->str, str) == 0)
			return true;
		token++;
	}
	return false;
}

<<<<<<< HEAD
bool ShaderProcessor::SeekWhile(cf_token *&token, const char *str)
=======
static bool SeekWhile(cf_token *&token, const char *str)
>>>>>>> d139c51e
{
	while (token->type != CFTOKEN_NONE) {
		if (strref_cmp(&token->str, str) != 0)
			return true;
		token++;
	}
	return false;
}

void ShaderProcessor::ReplaceAtomicIncrement(cf_token *&token,
					     stringstream &out)
{
	SeekUntil(token, "(");
	token++;
	SeekWhile(token, " ");

	std::string name;
	name.resize(token->str.len);
	memcpy(name.data(), token->str.array, token->str.len);

	int atomicCounterIndex = -1;
	for (size_t i = 0; i < parser.params.num; i++) {
		const shader_var &var = parser.params.array[i];
		if (name == var.name && !strcmp(var.type, "atomic_uint")) {
			atomicCounterIndex = var.atomic_counter_index;
			break;
		}
	}
	if (atomicCounterIndex == -1) {
		blog(LOG_WARNING, "There is no atomic counter var called %s",
		     name.data());
		return;
	}

	out << "InterlockedAdd(__uavBuffer[" << atomicCounterIndex << "], 1";
}

bool ShaderProcessor::PeekAndSkipAtomicUint(cf_token *&token)
{
	if (strref_cmp(&token->str, "uniform") != 0)
		return false;

	cf_token *next = token + 1;
	SeekWhile(next, " ");
	if (strref_cmp(&next->str, "atomic_uint") == 0) {
		SeekUntil(next, ";");
		token = next;
		return true;
	}
	return false;
}

void ShaderProcessor::Process(const char *shader_string, const char *file)
{
	bool success = shader_parse(&parser, shader_string, file);
	char *str = shader_parser_geterrors(&parser);
	if (str) {
		blog(LOG_WARNING, "Shader parser errors/warnings:\n%s\n", str);
		bfree(str);
	}

	if (!success)
		throw "Failed to parse shader";
}<|MERGE_RESOLUTION|>--- conflicted
+++ resolved
@@ -257,11 +257,7 @@
 	outputString = finalOutput.str();
 }
 
-<<<<<<< HEAD
-bool ShaderProcessor::SeekUntil(cf_token *&token, const char *str)
-=======
 static bool SeekUntil(cf_token *&token, const char *str)
->>>>>>> d139c51e
 {
 	while (token->type != CFTOKEN_NONE) {
 		if (strref_cmp(&token->str, str) == 0)
@@ -271,11 +267,7 @@
 	return false;
 }
 
-<<<<<<< HEAD
-bool ShaderProcessor::SeekWhile(cf_token *&token, const char *str)
-=======
 static bool SeekWhile(cf_token *&token, const char *str)
->>>>>>> d139c51e
 {
 	while (token->type != CFTOKEN_NONE) {
 		if (strref_cmp(&token->str, str) != 0)
